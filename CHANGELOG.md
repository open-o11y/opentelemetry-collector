--- conflicted
+++ resolved
@@ -4,11 +4,8 @@
 
 ## 🛑 Breaking changes 🛑
 
-<<<<<<< HEAD
 - Rename `service.Application` to `service.Collector` (#3268)
-=======
 - Provide case sensitivity in config yaml mappings by using Koanf instead of Viper (#3337)
->>>>>>> afbdd8b3
 
 ## v0.28.0 Beta
 
