--- conflicted
+++ resolved
@@ -56,13 +56,8 @@
 	BuildInfo BuildInfo
 }
 
-<<<<<<< HEAD
-// ExporterFactory can create TracesExporter, MetricsExporter, and LogsExporter. This is the
-// new factory type that can create new style exporters.
-=======
 // ExporterFactory can create MetricsExporter, TracesExporter and
 // LogsExporter. This is the new preferred factory type to create exporters.
->>>>>>> 135a5b61
 type ExporterFactory interface {
 	Factory
 
